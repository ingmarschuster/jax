--- conflicted
+++ resolved
@@ -100,11 +100,7 @@
 
   # Convert TF function to TF Lite format.
   converter = tf.lite.TFLiteConverter.from_concrete_functions(
-<<<<<<< HEAD
-      [tf_predict_concrete], tf_predict)
-=======
       [tf_predict.get_concrete_function()], tf_predict)
->>>>>>> c37c62cf
   converter.target_spec.supported_ops = [
       tf.lite.OpsSet.TFLITE_BUILTINS,  # enable TensorFlow Lite ops.
       tf.lite.OpsSet.SELECT_TF_OPS  # enable TensorFlow ops.
